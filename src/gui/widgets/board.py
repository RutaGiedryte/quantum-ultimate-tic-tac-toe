from tkinter import Widget, ttk, Canvas
from collections.abc import Callable
from PIL import Image, ImageTk
from qiskit.visualization import plot_bloch_vector
from qiskit.quantum_info import DensityMatrix
import matplotlib.pyplot as plt
from numpy.exceptions import ComplexWarning

from backend.quantum_tic_tac_toe import State, get_theta_and_phi
from os import getcwd, path
import warnings

# disable ComplexWarning
warnings.filterwarnings("ignore", category=ComplexWarning)


class Board(ttk.Frame):
    """Widget represeting the board."""

    def __init__(
        self,
        parent: Widget,
        width: int,
        callback: Callable[[int, int], None],
        ultimate: bool,
        **kw,
    ) -> None:
        """Create board widget.

        Args:
            parent: parent widget
            width: board width
            callback: callback function for clicking on a cell
            ultimate: whether to create the ultimate version
            kw: keyword arguments for `ttk.Frame`
        """

        super().__init__(parent, **kw)
        self.rowconfigure(0, weight=1)
        self.columnconfigure(0, weight=1)

        self._callback = callback
        self._ultimate = ultimate
        self._n_boards = 9 if ultimate else 1

        self._board_width = width / 3 if ultimate else width

        n_boards = 9 if ultimate else 1

        # font
        self._font = "Roboto"
        self._font_size = int(self._board_width / 4)
        self._win_font_size = int(self._board_width)

        # bg colours
        self._cell_disabled_color = "#E0E0E0"
        self._cell_enabled_color = "#FFFFFF"

        # font colour
        self._x_color = "#CB70FF"
        self._o_color = "#44BC68"
        self._draw_color = "#FFB300"
        self._default_color = "#ABABAB"

        self._canvas = Canvas(self, width=width, height=width, highlightthickness=0)
        self._canvas.bind("<Button-1>", lambda event: self._on_click(event))
        self._canvas.grid()

        self._width = width

        self._grid_line_ids = []

        # cell backgrounds
        self._cell_bg_ids = [[] for _ in range(n_boards)]
        offset = self._board_width / 3 / 2

        for b, cells in enumerate(self._cell_bg_ids):
            for c in range(9):
                x_centre, y_centre = self._index_to_pos(b, c)
                id = self._canvas.create_rectangle(
                    x_centre - offset,
                    y_centre - offset,
                    x_centre + offset,
                    y_centre + offset,
                    fill=self._cell_disabled_color,
                    width=0,
                )
                cells.append(id)

        # create grid lines
        self._create_grid(width, 0, 0)
        # create sub-board grid lines if ultimate
        if ultimate:
            for i in range(3):
                for j in range(3):
                    self._create_grid(
                        self._board_width, i * self._board_width, j * self._board_width
                    )

        # list of enabled cells
<<<<<<< HEAD
        self._enabled = [[False for _ in range(9)] for _ in range(n_boards)]
=======
        self._enabled = [[False for _ in range(9)] for _ in range(self._n_boards)]
>>>>>>> d6f3637d

        # list of entanglement lines, indexed by control qubit board index
        self._entanglement_ids = [[] for _ in range(n_boards)]

        # Load the standard images
        self._default_bloch_img = self.import_img("Bloch_-1.png")
        self._cross_img = self.import_img("X.png")
        self._circle_img = self.import_img("O.png")

        self._default_bloch_img_tk = ImageTk.PhotoImage(self._default_bloch_img)

        # Insert the default bloch images and save their ids
        self._symbol_ids = [
            [
                self._canvas.create_image(
                    self._index_to_pos(b, c),
                    anchor="center",
                    image=self._default_bloch_img_tk,
                )
                for c in range(9)
            ]
            for b in range(self._n_boards)
        ]

        # Save references to the images so they don't get garbage collected
        self._image_refs = [
            [
                {"img": self._default_bloch_img, "img_tk": self._default_bloch_img_tk}
                for c in range(9)
            ]
            for b in range(self._n_boards)
        ]

<<<<<<< HEAD
        self._win_symbol_ids = [
            self._canvas.create_text(
                self._index_to_pos(b, 4),
                text="",
                fill=self._draw_color,
                font=(self._font, self._win_font_size),
            )
            for b in range(n_boards)
        ]
=======
        # lower the tag so the images don't get in the way of clicking on the canvas
        for list in self._symbol_ids:
            for id in list:
                self._canvas.tag_lower(id)
>>>>>>> d6f3637d

        self.bind("<Configure>", self._on_resize)

    def import_img(self, name: str) -> Image.Image:
        """Imports the desired image.

        Args:
            name: name of the image to be imported

        Returns:
            the imported image
        """

        try:
            img_path = path.join(getcwd(), "src", "Images", name)
            return Image.open(img_path)
        except FileNotFoundError:
            print(f"Image not found at {img_path}. Please check the path.")
            raise

    def entangle(self, c_board: int, c_cell: int, t_board: int, t_cell: int) -> None:
        """Create arrow from control to target.

        Args:
            c_board: control board index
            c_cell: control cell index
            t_board: target board index
            t_cell: target cell index
        """

        cx, cy = self._index_to_pos(c_board, c_cell)
        tx, ty = self._index_to_pos(t_board, t_cell)

        width = 4
        color = "#FFA35C"
        arrow_shape = (20, 20, 5)

        self._entanglement_ids[c_board].append(
            self._canvas.create_line(
                cx,
                cy,
                tx,
                ty,
                width=width,
                fill=color,
                arrowshape=arrow_shape,
                arrow="both",
            )
        )

    def enable(self, board: int, cells: list[int]) -> None:
        """Enable `cells` of `board`.

        Args:
            board: board index
            cells: list of cell indices to enable
        """

        for c in cells:
            self._enabled[board][c] = True
            self._canvas.itemconfigure(
                self._cell_bg_ids[board][c], fill=self._cell_enabled_color
            )

    def disable(self, board: int) -> None:
        """Disable `board`.

        Args:
            board: board index
        """

        self._enabled[board] = [False for _ in range(9)]

        for id in self._cell_bg_ids[board]:
            self._canvas.itemconfigure(id, fill=self._cell_disabled_color)

    def reset(self, board) -> None:
        """Reset the `board` to its default state.

        Clears cell symbols. Deletes entanglement lines.

        Args:
            board: board index
        """

<<<<<<< HEAD
        # clear symbols
        for id in self._symbol_ids[board]:
            self._canvas.itemconfigure(id, text="", fill=self._default_color)
=======
        # reset symbols to default bloch
        for b, list in enumerate(self._image_refs):
            for c, ref in enumerate(list):
                width = int(self._board_width / 3)
                ref["img"] = self._default_bloch_img
                ref["img_tk"] = ImageTk.PhotoImage(
                    self._default_bloch_img.resize((width, width))
                )

                self._canvas.itemconfigure(self._symbol_ids[b][c], image=ref["img_tk"])
>>>>>>> d6f3637d

        # delete lines
        self._canvas.delete(*self._entanglement_ids[board])
        self._entanglement_ids[board].clear()

        # clear win symbol
        self._canvas.itemconfigure(
            self._win_symbol_ids[board], text="", fill=self._draw_color
        )

    def update_display(self, board: int, states: list[State]) -> None:
        """Update symbols to display on `board`.

        Sets symbols according to cell states on board.

        Args:
            board: board index
            states: cell states on board
        """

        self.reset(board)

        for i in range(9):
            if states[i] == State.X:
                img = self._cross_img
            elif states[i] == State.O:
                img = self._circle_img
            else:
                img = self._default_bloch_img

            width = int(self._board_width / 3)
            tk_img = ImageTk.PhotoImage(img.resize((width, width)))

<<<<<<< HEAD
    def set_winner(self, board: int, winner: State) -> None:
        """Set subboard winner.

        Displays a symbol over the subboard based on the winner.

        Args:
            board: board index
            winner: subboard winner
        """

        id = self._win_symbol_ids[board]

        match winner:
            case State.X:
                self._canvas.itemconfigure(id, text="X", fill=self._x_color)
            case State.O:
                self._canvas.itemconfigure(id, text="O", fill=self._o_color)
            case State.DRAW:
                self._canvas.itemconfigure(id, text="?")

    def touch_cell(self, board: int, cell: int) -> None:
=======
            self._image_refs[board][i]["img"] = img
            self._image_refs[board][i]["img_tk"] = tk_img
            self._canvas.itemconfigure(self._symbol_ids[board][i], image=tk_img)

    def touch_cell(self, board: int, cell: int, reduced_state: DensityMatrix) -> None:
>>>>>>> d6f3637d
        """Touch `cell` on `board`.

        Changes the representation of the cell.

        Args:
            board: board index
            cell: cell index
        """

        # generate image
        img_path = path.join(getcwd(), "src", "Images", f"Bloch_{cell}.png")
        theta, phi = get_theta_and_phi(reduced_state)

        plot_bloch_vector([1, theta, phi], coord_type="spherical").savefig(
            path.join(img_path), transparent=True, dpi=50
        )
        plt.close()

        # display image
        width = int(self._board_width / 3)
        img = self.import_img(f"Bloch_{cell}.png")
        tk_img = ImageTk.PhotoImage(img.resize((width, width)))

        self._image_refs[board][cell]["img"] = img
        self._image_refs[board][cell]["img_tk"] = tk_img

        self._canvas.itemconfigure(self._symbol_ids[board][cell], image=tk_img)

    def _index_to_pos(self, board: int, cell: int) -> tuple[float, float]:
        """Calculate cell positon on canvas from board and cell index.

        Args:
            board: board index
            cell: cell index

        Returns:
            coordinates on canvas (x, y)
        """

        board_x_index = board % 3
        board_y_index = board // 3

        board_offset = self._width / 3

        cell_x_index = cell % 3
        cell_y_index = cell // 3

        cell_offset = self._board_width / 3
        cell_start = cell_offset / 2

        x = board_x_index * board_offset + cell_start + cell_x_index * cell_offset
        y = board_y_index * board_offset + cell_start + cell_y_index * cell_offset

        return (x, y)

    def _pos_to_index(self, x: float, y: float) -> tuple[int, int]:
        """Calculate board and cell index from position on canvas.

        Args:
            x: x-coordinate
            y: y-coordinate

        Returns:
            (board index, cell index) at (x, y)
        """

        board_x_index = 0
        board_y_index = 0

        if self._ultimate:
            board_x_index = int(min(x / self._width * 3, 2))
            board_y_index = int(min(y / self._width * 3, 2))

        board_index = board_y_index * 3 + board_x_index

        board_offset = self._width / 3

        x -= board_x_index * board_offset
        y -= board_y_index * board_offset

        cell_x_index = int(min(x / self._board_width * 3, 2))
        cell_y_index = int(min(y / self._board_width * 3, 2))

        cell_index = cell_y_index * 3 + cell_x_index

        return board_index, cell_index

    def _create_grid(self, width, x, y) -> None:
        """Create grid lines.

        Args:
            width: grid width
            x: upper left corner x-coordinate
            y: upper left corner y-coordinate
        """

        x1 = width / 3 + x
        x2 = width / 3 * 2 + x

        y1 = width / 3 + y
        y2 = width / 3 * 2 + y

        line_width = 0.01 * width

        # create vertical lines
        self._grid_line_ids.append(
            self._canvas.create_line(x1, y, x1, y + width, width=line_width)
        )
        self._grid_line_ids.append(
            self._canvas.create_line(x2, y, x2, y + width, width=line_width)
        )

        # create horizontal lines
        self._grid_line_ids.append(
            self._canvas.create_line(x, y1, x + width, y1, width=line_width)
        )
        self._grid_line_ids.append(
            self._canvas.create_line(x, y2, x + width, y2, width=line_width)
        )

    def _on_click(self, event):
        """Callback function for clicking on canvas."""
        board, cell = self._pos_to_index(event.x, event.y)

        # call callback function if clicked cell enabled
        if self._enabled[board][cell]:
            self._callback(board, cell)

    def _on_resize(self, event):
        """Callback function for resizing window."""

        width = min(event.width, event.height)

        # change canvas size
        self._canvas.config(width=width, height=width)

        # calculate scale
        scale = width / self._width

        # update width variables
        self._width = width
        self._board_width = width / 3 if self._ultimate else width

        # scale all objects on canvas
        self._canvas.scale("all", 0, 0, scale, scale)

        # scale symbols
        self._font_size = int(self._board_width / 4)
        font = (self._font, self._font_size)

<<<<<<< HEAD
        for symbols in self._symbol_ids:
            for id in symbols:
                self._canvas.itemconfigure(id, font=font)

        # scale win symbols
        self._win_font_size = int(self._board_width)
        font = (self._font, self._win_font_size)
=======
        # scale entanglement line width
        for id in self._entanglement_ids:
            width = float(self._canvas.itemcget(id, "width")) * scale
            arrow_shape = self._canvas.itemcget(id, "arrowshape").split()
>>>>>>> d6f3637d

        for id in self._win_symbol_ids:
            self._canvas.itemconfigure(id, font=font)

        # scale entanglement line width
        for list in self._entanglement_ids:
            for id in list:
                width = float(self._canvas.itemcget(id, "width")) * scale
                arrow_shape = self._canvas.itemcget(id, "arrowshape").split()

                arrow_shape = (
                    scale * float(arrow_shape[0]),
                    scale * float(arrow_shape[1]),
                    scale * float(arrow_shape[2]),
                )

                self._canvas.itemconfigure(id, width=width, arrowshape=arrow_shape)

        # scale grid line width
        for id in self._grid_line_ids:
            width = float(self._canvas.itemcget(id, "width")) * scale
            self._canvas.itemconfigure(id, width=width)

        # scale images
        new_image_width = int(self._board_width / 3)

        for b, list in enumerate(self._image_refs):
            for c, ref in enumerate(list):
                ref["img_tk"] = ImageTk.PhotoImage(
                    ref["img"].resize(
                        (new_image_width, new_image_width), Image.Resampling.BILINEAR
                    )
                )
                self._canvas.itemconfigure(self._symbol_ids[b][c], image=ref["img_tk"])<|MERGE_RESOLUTION|>--- conflicted
+++ resolved
@@ -98,11 +98,7 @@
                     )
 
         # list of enabled cells
-<<<<<<< HEAD
-        self._enabled = [[False for _ in range(9)] for _ in range(n_boards)]
-=======
         self._enabled = [[False for _ in range(9)] for _ in range(self._n_boards)]
->>>>>>> d6f3637d
 
         # list of entanglement lines, indexed by control qubit board index
         self._entanglement_ids = [[] for _ in range(n_boards)]
@@ -127,16 +123,6 @@
             for b in range(self._n_boards)
         ]
 
-        # Save references to the images so they don't get garbage collected
-        self._image_refs = [
-            [
-                {"img": self._default_bloch_img, "img_tk": self._default_bloch_img_tk}
-                for c in range(9)
-            ]
-            for b in range(self._n_boards)
-        ]
-
-<<<<<<< HEAD
         self._win_symbol_ids = [
             self._canvas.create_text(
                 self._index_to_pos(b, 4),
@@ -146,12 +132,20 @@
             )
             for b in range(n_boards)
         ]
-=======
-        # lower the tag so the images don't get in the way of clicking on the canvas
-        for list in self._symbol_ids:
-            for id in list:
-                self._canvas.tag_lower(id)
->>>>>>> d6f3637d
+
+        # Save references to the images so they don't get garbage collected
+        self._image_refs = [
+            [
+                {"img": self._default_bloch_img, "img_tk": self._default_bloch_img_tk}
+                for c in range(9)
+            ]
+            for b in range(self._n_boards)
+        ]
+
+        # # lower the tag so the images don't get in the way of clicking on the canvas
+        # for list in self._symbol_ids:
+        #     for id in list:
+        #         self._canvas.tag_lower(id)
 
         self.bind("<Configure>", self._on_resize)
 
@@ -237,11 +231,6 @@
             board: board index
         """
 
-<<<<<<< HEAD
-        # clear symbols
-        for id in self._symbol_ids[board]:
-            self._canvas.itemconfigure(id, text="", fill=self._default_color)
-=======
         # reset symbols to default bloch
         for b, list in enumerate(self._image_refs):
             for c, ref in enumerate(list):
@@ -252,7 +241,6 @@
                 )
 
                 self._canvas.itemconfigure(self._symbol_ids[b][c], image=ref["img_tk"])
->>>>>>> d6f3637d
 
         # delete lines
         self._canvas.delete(*self._entanglement_ids[board])
@@ -286,7 +274,10 @@
             width = int(self._board_width / 3)
             tk_img = ImageTk.PhotoImage(img.resize((width, width)))
 
-<<<<<<< HEAD
+            self._image_refs[board][i]["img"] = img
+            self._image_refs[board][i]["img_tk"] = tk_img
+            self._canvas.itemconfigure(self._symbol_ids[board][i], image=tk_img)
+
     def set_winner(self, board: int, winner: State) -> None:
         """Set subboard winner.
 
@@ -307,14 +298,7 @@
             case State.DRAW:
                 self._canvas.itemconfigure(id, text="?")
 
-    def touch_cell(self, board: int, cell: int) -> None:
-=======
-            self._image_refs[board][i]["img"] = img
-            self._image_refs[board][i]["img_tk"] = tk_img
-            self._canvas.itemconfigure(self._symbol_ids[board][i], image=tk_img)
-
     def touch_cell(self, board: int, cell: int, reduced_state: DensityMatrix) -> None:
->>>>>>> d6f3637d
         """Touch `cell` on `board`.
 
         Changes the representation of the cell.
@@ -325,7 +309,7 @@
         """
 
         # generate image
-        img_path = path.join(getcwd(), "src", "Images", f"Bloch_{cell}.png")
+        img_path = path.join(getcwd(), "src", "Images", f"Bloch_{board}_{cell}.png")
         theta, phi = get_theta_and_phi(reduced_state)
 
         plot_bloch_vector([1, theta, phi], coord_type="spherical").savefig(
@@ -335,7 +319,7 @@
 
         # display image
         width = int(self._board_width / 3)
-        img = self.import_img(f"Bloch_{cell}.png")
+        img = self.import_img(f"Bloch_{board}_{cell}.png")
         tk_img = ImageTk.PhotoImage(img.resize((width, width)))
 
         self._image_refs[board][cell]["img"] = img
@@ -461,24 +445,9 @@
         # scale all objects on canvas
         self._canvas.scale("all", 0, 0, scale, scale)
 
-        # scale symbols
-        self._font_size = int(self._board_width / 4)
-        font = (self._font, self._font_size)
-
-<<<<<<< HEAD
-        for symbols in self._symbol_ids:
-            for id in symbols:
-                self._canvas.itemconfigure(id, font=font)
-
         # scale win symbols
         self._win_font_size = int(self._board_width)
         font = (self._font, self._win_font_size)
-=======
-        # scale entanglement line width
-        for id in self._entanglement_ids:
-            width = float(self._canvas.itemcget(id, "width")) * scale
-            arrow_shape = self._canvas.itemcget(id, "arrowshape").split()
->>>>>>> d6f3637d
 
         for id in self._win_symbol_ids:
             self._canvas.itemconfigure(id, font=font)
